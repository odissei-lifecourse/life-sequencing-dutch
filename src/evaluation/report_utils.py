--- conflicted
+++ resolved
@@ -1,4 +1,3 @@
-<<<<<<< HEAD
 from scipy.spatial import distance as dst
 from sklearn.linear_model import LinearRegression, LogisticRegression
 from sklearn.tree import DecisionTreeRegressor, DecisionTreeClassifier
@@ -158,1517 +157,6 @@
 
 ########################################################################################################################
 # Computes/Loads any values that are used in multiple steps to evaluate a single embedding set, such as distance matrices
-def precompute_local(embedding_set, nested_query_keys=None, only_embedding=False, sample_size=-1, embedding_size=-1)
-    """Load and compute values that are used in multiple steps to evaluate a single embedding set,
-    such as distance matrices.
-
-    Args:
-        embedding_set (dict): metadata for embedding files.
-        nested_query_keys (list, optional): keys to find the relevant embedding arrays in a nested hdf5 file.
-        only_embedding (bool): If True, only embedding data are loaded.
-        sample_size (int, optional): If positive, only load a random sample of embeddings of as many people.
-        Currently, changing this option only affects LLM embeddings that are stored as hdf5.
-        Defaults to -1, in which case all persons are loaded.
-        embedding_size (int, optional): IF positive, restrict the maximum embedding size to this number.
-        Currently only affects LLM embeddings that are stored as hdf5.
-        Defaults to -1, in which case full embeddings are loaded.
-    """
-    root = embedding_set['root']
-    url = embedding_set['url']
-    embedding_type = embedding_set["emb_type"]
-    truth_type = embedding_set['truth']
-
-    year = embedding_set['year']
-
-    ##########################################################################################
-    # Step 1: Load the embeddings into a dictionary indexed by ID
-    embedding_dict = {}
-    emb_url = root + url
-    if "json" in emb_url:
-        with open(emb_url, 'r') as json_file:
-            embedding_dict = dict(json.load(json_file))
-
-        # Need to typecast into int
-        embedding_dict = {int(key): value for key, value in embedding_dict.items()}
-    else:
-        embedding_dict = load_embeddings_from_hdf5(
-            emb_url=emb_url,
-            embedding_type=embedding_type,
-            sample_size=sample_size,
-            embedding_size=embedding_size,
-            person_key="sequence_id",
-            nested_query_keys=nested_query_keys,
-            replace_bad_values=True
-        )
-
-    if only_embedding:
-        return embedding_dict
-
-    ############################################################################################
-    # Step 2: Load hops from pkl file
-
-    # Overwrite root, hops and ground truth all live here
-    hops_url = "/gpfs/ostor/ossc9424/homedir/Dakota_network/ground_truth_hops/" + truth_type + "_" + str(
-        year) + '_hops.pkl'
-    with open(hops_url, 'rb') as pkl_file:
-        network_hops = dict(pickle.load(pkl_file))
-
-    ############################################################################################
-    # Step 3: Load binary connection ground truth
-    truth_url = '/gpfs/ostor/ossc9424/homedir/Dakota_network/ground_truth_adjacency/' + truth_type + '_' + str(
-        year) + '_adjacency.pkl'
-
-    with open(truth_url, 'rb') as pkl_file:
-        ground_truth_dict = dict(pickle.load(pkl_file))
-
-    ############################################################################################
-    # Step 4: Initialize distance matrix
-
-    distance_matrix = {}
-
-    return embedding_dict, network_hops, ground_truth_dict, distance_matrix
-
-
-def draw_sample(input_list, size):
-    size = min(len(input_list), size)
-    draws = random.sample(input_list, size)
-    return draws
-
-
-def nested_query(hdf5_file, query_keys):
-    """Extract arrays from a nested hdf5 file.
-
-    Args:
-    hdf5_file (h5py.File): file connection
-    query_keys (list): keys of the hdf5 file to be accessed in a nested manner.
-    """
-    current_level = hdf5_file
-    for key in query_keys:
-        current_level = current_level[key]
-
-    return current_level
-
-
-def load_hdf5(emb_url, id_key, value_key, nested_query_keys=None, sample_size=-1, embedding_size=-1):
-    """Load (a subset of) data from an HDF5 file.
-
-    Args:
-        emb_url (str): The URL or path to the HDF5 file.
-        id_key (str): The key in the HDF5 file for the IDs dataset.
-        value_key (str): The key in the HDF5 file for the embeddings dataset.
-        nested_query_keys (list, optional): For querying arrays in a nested hdf5 file, provide
-          a list of keys with which nested arrays are recursively accessed. For non-nested files,
-          provide `None`.
-        sample_size (int, optional): The number of samples to load.
-          If -1 (the deafault), load all data. If non-negative, the records in the
-          first indices until `sample_size` are read.
-        embedding_size (int, optional): The maximum embedding dimension to load. For dry runs.
-
-    Returns:
-        tuple: A tuple containing:
-            - ids (numpy.ndarray): The array of IDs.
-            - embeddings (numpy.ndarray): The array of embeddings corresponding to the IDs.
-
-    Raises:
-        ValueError: If `sample_size` is invalid.
-    """
-    if sample_size < -1:
-        raise ValueError("sample_size must be -1 or a non-negative integer.")
-
-    if sample_size == -1:
-        with h5py.File(emb_url, "r") as f:
-            arrays = f
-            if nested_query_keys is not None:
-                arrays = nested_query(f, nested_query_keys)
-            ids = arrays[id_key][:]
-            emb_dim = arrays[value_key].shape[1]
-            if embedding_size > 0:
-                embedding_size = min(emb_dim, embedding_size)
-                values = arrays[value_key][:, :embedding_size]
-            else:
-                values = arrays[value_key][:, :embedding_size]
-    else:
-        with h5py.File(emb_url, "r") as f:
-            arrays = f
-            if nested_query_keys is not None:
-                arrays = nested_query(f, nested_query_keys)
-
-
-            nobs = arrays[id_key].shape[0]
-            sample_size = min(nobs, sample_size)
-
-            ids = arrays[id_key][:sample_size]
-            emb_dim = arrays[value_key].shape[1]
-            if embedding_size > 0:
-                embedding_size = min(emb_dim, embedding_size)
-                values = arrays[value_key][:sample_size, :embedding_size]
-            else:
-                values = arrays[value_key][:sample_size, :]
-
-    return ids, values
-
-
-def load_embeddings_from_hdf5(
-        emb_url,
-        embedding_type,
-        sample_size=-1,
-        embedding_size=-1,
-        person_key="sequence_id",
-        nested_query_keys=None,
-        replace_bad_values=True
-):
-    """Load embeddings from an hdf5 file that has the following key-values:
-        - "person_key": the unique person identifier
-        - "embedding type 0": name of embedding, for instance "cls_emb"
-        - "embedding type 1": name of alternative embeddings, ie "mean_emb"
-
-    Args:
-        emb_url (str): full url to the hdf5 file.
-        embedding_type (str): name of one of the embedding types to retrieve. Must be a key in the hdf5f file.
-        sample_size (int, optional): The number of samples to load. If -1, load all data (default: -1).
-        embedding_size (int, optional): maximum embedding size to load. For dry runs.
-        person_key (str, optional): unique person identifier. Must be a key in the hdf5 file.
-        nested_query_keys (list, optional): the keys leading to the lowest set of arrays in a nested hdf5 file.
-        replace_bad_values (bool, optional): If true, replaces embeddings with NaNs and inifite embedding values with 0.
-
-    Returns:
-        dict: key-value pairs of person_key and embedding (where embedding is a list of floats)
-
-    Raises:
-        - AssertionError if any of the embeddings are either infinite or NaNs. Will never raise if `replace_bad_values`=`True`.
-        - AssertionError if the embedding lengths are not the same for all `person_key`s
-    """
-
-    person_keys, embeddings = load_hdf5(
-        emb_url=emb_url,
-        id_key=person_key,
-        value_key=embedding_type,
-        sample_size=sample_size,
-        nested_query_keys=nested_query_keys,
-        embedding_size=embedding_size)
-
-    embeddings = embeddings.astype(np.float32)
-
-    if replace_bad_values:
-        bad_embeddings = np.isinf(embeddings) | np.isnan(embeddings)
-        if np.any(bad_embeddings):
-            logging.info("Replacing fraction %.3f of embeddings with 0" % np.mean(bad_embeddings))
-            embeddings[np.where(bad_embeddings)] = 0
-
-    assert np.all(np.isfinite(embeddings)), "some embeddings are infinite"
-    assert not np.any(np.isnan(embeddings)), "some embeddings are NaN"
-
-    embedding_dict = {int(key): list(emb) for key, emb in zip(person_keys, embeddings)}
-    embedding_lengths = [len(x) for x in embedding_dict.values()]
-    min_len, max_len = np.min(embedding_lengths), np.max(embedding_lengths)
-    assert min_len == max_len, "embedding lengths differ!"
-
-    return embedding_dict
-
-
-########################################################################################################################
-# Produces histograms for distance distributions, with cohorts defined by the shortest path distance within graph space
-
-def plot_embedding_distances(embedding_dict, hop_dict, distance_matrix, num_samples,
-                             title,
-                             savename,
-                             show=True
-                             ):
-    num_hops = 3
-
-    distances = {}
-    random_distances = []
-
-    # Initialize the distance list for each length of hops
-    for i in range(num_hops):
-        distances[i + 1] = []
-
-    # Subsample the person list to only 100 thousand, no fucking way we can run all of these
-    person_list = draw_sample(list(embedding_dict.keys()), 100000)
-    # person_list = random.sample(list(embedding_dict.keys()), 100000)
-
-    for person in person_list:
-
-        if person not in hop_dict:
-            continue
-
-        person_embedding = embedding_dict[person]
-
-        for i in range(1, num_hops + 1):
-
-            if len(hop_dict[person][i]) > num_samples:
-                relevant_connections = random.sample(hop_dict[person][i], num_samples)
-            else:
-                relevant_connections = hop_dict[person][i]
-
-            # Real connections
-            for connection in relevant_connections:
-                if connection not in embedding_dict:
-                    continue
-
-                distance = None
-
-                if person in distance_matrix:
-                    if connection in distance_matrix[person]:
-                        distance = distance_matrix[person][connection]
-
-                elif connection in distance_matrix:
-                    if person in distance_matrix[connection]:
-                        distance = distance_matrix[connection][person]
-
-                if distance == None:
-                    other_embedding = embedding_dict[connection]
-
-                    person_tensor = Tensor(np.array(person_embedding))
-                    other_tensor = Tensor(np.array(other_embedding))
-
-                    distance = util.cos_sim(person_tensor, other_tensor).numpy()[0][0]
-
-                    # Add to lookup table so we don't waste time computing this again
-                    if person not in distance_matrix:
-                        distance_matrix[person] = {}
-
-                    distance_matrix[person][connection] = distance
-
-                distances[i].append(distance)
-
-        # Get random samples for person
-        for i in range(num_samples):
-
-            connection = random.choice(person_list)
-            distance = None
-
-            if person in distance_matrix:
-                if connection in distance_matrix[person]:
-                    distance = distance_matrix[person][connection]
-
-            elif connection in distance_matrix:
-                if person in distance_matrix[connection]:
-                    distance = distance_matrix[connection][person]
-
-            if distance == None:
-                other_embedding = embedding_dict[connection]
-
-                person_tensor = Tensor(np.array(person_embedding))
-                other_tensor = Tensor(np.array(other_embedding))
-
-                distance = util.cos_sim(person_tensor, other_tensor).numpy()[0][0]
-
-                # Add to lookup table so we don't waste time computing this again
-                if person not in distance_matrix:
-                    distance_matrix[person] = {}
-                # if connection not in distance_matrix:
-                # distance_matrix[connection] = {}
-
-                distance_matrix[person][connection] = distance
-                # distance_matrix[connection][person] = distance
-
-            random_distances.append(distance)
-
-    # Plot the distributions
-    fig, _ = plt.subplots(figsize=(5, 3), dpi=150)
-    colors = ['lime', 'blue', 'purple', 'red']
-
-    min_num_samples = np.inf
-    for i in range(1, num_hops + 1):
-        num_samples = len(distances[i])
-        if num_samples < min_num_samples:
-            min_num_samples = num_samples
-
-    for i in range(1, num_hops + 1):
-
-        counts, bins = np.histogram(distances[i], bins=100, weights=np.ones_like(distances[i]) / len(distances[i]))
-        clean_counts = []
-        clean_bins = []
-
-        bad_hop_count = 0
-
-        for j in range(len(bins)):
-            if j == len(counts):
-                clean_bins.append(bins[j])
-                break
-
-            if (counts[j] * len(distances[i])) > 10:
-                clean_counts.append(counts[j])
-                clean_bins.append(bins[j])
-            else:
-                bad_hop_count += 1
-
-        print("Excluded", str(bad_hop_count), "hops of distance", str(i), flush=True)
-
-        clean_bins = np.array(clean_bins)
-        bin_centers = 0.5 * (clean_bins[1:] + clean_bins[:-1])
-
-        plt.plot(bin_centers, clean_counts, color=colors[i - 1], label=str(i) + " hops away", alpha=0.8)
-        # plt.hist(clean_bins[:-1], clean_bins, weights=clean_counts, color=colors[i-1], label=str(i) + " hops away", alpha=0.4)
-        # plt.stairs(clean_counts, clean_bins, color=colors[i-1], label=str(i) + " hops away", alpha=0.4)
-        # plt.hist(distances[i], bins=100, weights=np.ones_like(distances[i]) / len(distances[i]),
-        # plt.hist(distances[i], bins=100, density=True,
-        #         color=colors[i - 1], label=str(i) + " hops away", alpha=0.4)
-
-    counts, bins = np.histogram(random_distances, bins=100,
-                                weights=np.ones_like(random_distances) / len(random_distances))
-    clean_counts = []
-    clean_bins = []
-
-    bad_fake_count = 0
-
-    for i in range(len(bins)):
-        if i == len(counts):
-            clean_bins.append(bins[i])
-            break
-
-        if (counts[i] * len(random_distances)) > 10:
-            clean_counts.append(counts[i])
-            clean_bins.append(bins[i])
-        else:
-            bad_fake_count += 1
-
-    print("Excluded", str(bad_fake_count), "random connections", str(i), flush=True)
-
-    clean_bins = np.array(clean_bins)
-    bin_centers = 0.5 * (clean_bins[1:] + clean_bins[:-1])
-
-    plt.plot(bin_centers, clean_counts, color=colors[-1], label='random other', alpha=0.8)
-    # plt.hist(clean_bins[:-1], clean_bins, weights=clean_counts, color=colors[-1], label='random other', alpha=0.4)
-    # plt.stairs(clean_counts, clean_bins, color=colors[-1], label='random other', alpha=0.4)
-    # plt.hist(random_distances, bins=100, weights=np.ones_like(random_distances) / len(random_distances),
-    # plt.hist(random_distances, bins=100, density=True,
-    #         color=colors[-1], label="random other", alpha=0.4)
-
-    plt.xlabel("Cosine Similarity")
-    plt.ylabel("Frequency of Distance")
-    plt.title(title)
-    plt.legend(loc='upper center', bbox_to_anchor=(1.20, 0.8), ncol=1)
-
-    plt.savefig(savename, bbox_inches='tight')
-
-    if show:
-        plt.show()
-    else:
-        plt.clf()
-
-
-########################################################################################################################
-# Produces histograms for 2 distance distributions, with cohorts by real / fake connections as provided by the ground truth
-# ground truth = dict containing real connection lists
-
-def plot_distance_vs_ground_truth(embedding_dict, ground_truth, distance_matrix,
-                                  num_samples,
-                                  title,
-                                  savename,
-                                  show=True):
-    real_distances = []
-    fake_distances = []
-
-    all_users = list(embedding_dict.keys())
-    reduced_users = draw_sample(all_users, 100000)
-    # reduced_users = random.sample(all_users, 100000)
-
-    for person in reduced_users:
-
-        try:
-            person_embedding = embedding_dict[person]
-            real_connections = random.sample(ground_truth[person], num_samples)
-        except:
-            continue
-
-        # Real connections
-        for connection in real_connections:
-
-            # ONly people we have embeddings for
-            if connection not in embedding_dict:
-                continue
-
-            distance = None
-
-            if person in distance_matrix:
-                if connection in distance_matrix[person]:
-                    distance = distance_matrix[person][connection]
-
-            elif connection in distance_matrix:
-                if person in distance_matrix[connection]:
-                    distance = distance_matrix[connection][person]
-
-            if distance == None:
-                other_embedding = embedding_dict[connection]
-
-                person_tensor = Tensor(np.array(person_embedding))
-                other_tensor = Tensor(np.array(other_embedding))
-
-                distance = util.cos_sim(person_tensor, other_tensor).numpy()[0][0]
-
-                if person not in distance_matrix:
-                    distance_matrix[person] = {}
-                distance_matrix[person][connection] = distance
-
-            real_distances.append(distance)
-
-        # Fake connections
-        for connection in real_connections:
-            distance = None
-
-            fake_other = random.choice(reduced_users)
-            # while fake_other in real_connections:
-            #    fake_other = random.choice(list(embedding_dict.keys()))
-
-            if person in distance_matrix:
-                if fake_other in distance_matrix[person]:
-                    distance = distance_matrix[person][fake_other]
-
-            elif fake_other in distance_matrix:
-                if person in distance_matrix[fake_other]:
-                    distance = distance_matrix[fake_other][person]
-
-            if distance == None:
-                other_embedding = embedding_dict[fake_other]
-
-                person_tensor = Tensor(np.array(person_embedding))
-                other_tensor = Tensor(np.array(other_embedding))
-
-                distance = util.cos_sim(person_tensor, other_tensor).numpy()[0][0]
-
-                if person not in distance_matrix:
-                    distance_matrix[person] = {}
-
-                distance_matrix[person][connection] = distance
-
-            fake_distances.append(distance)
-
-    # Plot the distributions
-    fig, _ = plt.subplots(figsize=(5, 3), dpi=150)
-
-    real_distances = np.array(real_distances)
-    fake_distances = np.array(fake_distances)
-
-    counts, bins = np.histogram(real_distances, bins=100, weights=np.ones_like(real_distances) / len(real_distances))
-    clean_counts = []
-    clean_bins = []
-
-    bad_real_count = 0
-
-    for i in range(len(bins)):
-        if i == len(counts):
-            clean_bins.append(bins[i])
-            break
-
-        if (counts[i] * len(real_distances)) > 10:
-            clean_counts.append(counts[i])
-            clean_bins.append(bins[i])
-        else:
-            bad_real_count += 1
-
-    clean_bins = np.array(clean_bins)
-    bin_centers = 0.5 * (clean_bins[1:] + clean_bins[:-1])
-
-    plt.plot(bin_centers, clean_counts, color='lime', label='Real Connections', alpha=0.8)
-    # plt.hist(clean_bins[:-1], clean_bins, weights=clean_counts, color='blue', label='Real Connections', alpha=0.4)
-    # plt.stairs(clean_counts, clean_bins, color='blue', label='Real Connections', alpha=0.4)
-    # plt.hist(real_distances, bins=100, weights=np.ones_like(real_distances) / len(real_distances),
-    # plt.hist(real_distances, bins=100, density=True,
-    #         color='blue', label='Real Connections', alpha=0.4)
-
-    counts, bins = np.histogram(fake_distances, bins=100, weights=np.ones_like(fake_distances) / len(fake_distances))
-    clean_counts = []
-    clean_bins = []
-
-    bad_fake_count = 0
-
-    for i in range(len(bins)):
-        if i == len(counts):
-            clean_bins.append(bins[i])
-            break
-
-        if (counts[i] * len(fake_distances)) > 10:
-            clean_counts.append(counts[i])
-            clean_bins.append(bins[i])
-        else:
-            bad_fake_count += 1
-
-    clean_bins = np.array(clean_bins)
-    bin_centers = 0.5 * (clean_bins[1:] + clean_bins[:-1])
-
-    plt.plot(bin_centers, clean_counts, color='red', label='Fake Connections', alpha=0.8)
-    # plt.hist(clean_bins[:-1], clean_bins, weights=clean_counts, color='red', label='Fake Connections', alpha=0.4)
-    # plt.stairs(clean_counts, clean_bins, color='red', label='Fake Connections', alpha=0.4)
-
-    # plt.hist(fake_distances, bins=100, weights=np.ones_like(fake_distances) / len(fake_distances),
-    # plt.hist(fake_distances, bins=100, density=True,
-    #         color='red', label='Fake Connections', alpha=0.4)
-
-    plt.xlabel("Cosine Similarity")
-    plt.ylabel("Frequency of Distance")
-    plt.title(title)
-    plt.legend(loc='upper center', bbox_to_anchor=(1.20, 0.8), ncol=1)
-
-    plt.savefig(savename, bbox_inches='tight')
-
-    if show:
-        plt.show()
-    else:
-        plt.clf()
-
-    print("Excluded", str(bad_real_count), "real connections,", str(bad_fake_count), "fake connections", flush=True)
-
-
-########################################################################################################################
-def linear_variable_prediction(embedding_dict, variable_dict, years, dtype="single", baseline=None):
-    logging.debug("dtype is %s", dtype)
-    logging.debug("baseline is None is %s", baseline is None)
-    return_dict = {}
-    baseline_return_dict = {}
-
-    embeddings_by_year = {}
-    baseline_by_year = {}
-    labels_by_year = {}
-    test_counts_by_year = {}
-
-    full_baseline_list = []
-    full_embedding_list = []
-    full_label_list = []
-
-    test_counts_overall = 0
-
-    for year in years:
-
-        logging.debug("year is: %s", year)
-        test_counts_by_year[year] = 0
-
-        if year not in embeddings_by_year:
-            embeddings_by_year[year] = []
-            labels_by_year[year] = []
-            baseline_by_year[year] = []
-
-        if dtype == "single":
-
-            model = LinearRegression()
-
-            for person in variable_dict[year]:
-                # Get the players with a valid variable for this year
-                if person not in embedding_dict:
-                    continue
-
-                if baseline is not None and person not in baseline:
-                    continue
-
-                embedding = embedding_dict[person]
-                value = variable_dict[year][person]
-
-                # If called with a baseline dict, append the values to the end of the embedding
-                if baseline is not None:
-                    baseline_values = baseline[person]
-                    extended_embedding = embedding + baseline_values
-
-                    baseline_by_year[year].append(baseline_values)
-                    full_baseline_list.append(baseline_values)
-
-                    embeddings_by_year[year].append(extended_embedding)
-                    full_embedding_list.append(extended_embedding)
-                else:
-                    embeddings_by_year[year].append(embedding)
-                    full_embedding_list.append(embedding)
-
-                labels_by_year[year].append(value)
-                full_label_list.append(value)
-
-        if dtype == 'pair':
-
-            model = LogisticRegression(max_iter=10000)
-
-            for pair in variable_dict[year]:
-                person = pair[0]
-                partner = pair[1]
-
-                if person not in embedding_dict or partner not in embedding_dict:
-                    continue
-
-                if baseline is not None:
-                    if person not in baseline or partner not in baseline:
-                        continue
-
-                embedding_1 = embedding_dict[person]
-                embedding_2 = embedding_dict[partner]
-
-                if baseline is not None:
-                    baseline_values_1 = baseline[person]
-                    baseline_values_2 = baseline[partner]
-                    assert len(baseline_values_1) == len(baseline_values_2)
-
-                    extended_embedding_1 = embedding_1 + baseline_values_1
-                    extended_embedding_2 = embedding_2 + baseline_values_2
-                    assert len(extended_embedding_1) == len(extended_embedding_2)
-
-                    baseline_by_year[year].append(baseline_values_1 + baseline_values_2)
-                    full_baseline_list.append(baseline_values_1 + baseline_values_2)
-                    embedding = np.concatenate((extended_embedding_1, extended_embedding_2), axis=0)
-                else:
-                    embedding = np.concatenate((embedding_1, embedding_2), axis=0)
-
-                label = variable_dict[year][pair]
-
-                embeddings_by_year[year].append(embedding)
-                labels_by_year[year].append(label)
-
-                full_embedding_list.append(embedding)
-                full_label_list.append(label)
-
-    if len(full_embedding_list) < 5 or len(full_label_list) < 5 or len(set(full_label_list)) < 2:
-        print("Not enough samples or classes! Aborting", flush=True)
-        return None, None, None
-
-    scores = cross_val_score(model, full_embedding_list, full_label_list, cv=5, n_jobs=1)
-    overall_r2 = scores.mean()
-    return_dict['OVERALL'] = overall_r2
-
-    if baseline is not None:
-        if dtype == 'single':
-            baseline_model = LinearRegression()
-        elif dtype == 'pair':
-            baseline_model = LogisticRegression(max_iter=10000)
-
-        scores = cross_val_score(baseline_model, full_baseline_list, full_label_list, cv=5, n_jobs=1)
-        baseline_overall = scores.mean()
-        baseline_return_dict['OVERALL'] = baseline_overall
-
-    # Now do cross validation for each year
-    scores_by_year = {}
-    baseline_scores_by_year = {}
-    for year in years:
-        scores_by_year[year] = []
-        baseline_scores_by_year[year] = []
-
-    for i in range(5):
-
-        full_embedding_list = []
-        full_label_list = []
-        full_baseline_list = []
-
-        test_embeddings_by_year = {}
-        test_labels_by_year = {}
-        test_baseline_by_year = {}
-
-        for year in years:
-            embeddings = embeddings_by_year[year]
-            labels = labels_by_year[year]
-            baselines = baseline_by_year[year]
-
-            if baseline is not None:
-                combined = list(zip(embeddings, labels, baselines))
-                random.shuffle(combined)
-                embeddings, labels, baselines = zip(*combined)
-
-            else:
-                combined = list(zip(embeddings, labels))
-                random.shuffle(combined)
-                embeddings, labels = zip(*combined)
-
-            embeddings = list(embeddings)
-            labels = list(labels)
-            baselines = list(baselines)
-
-            split_point = int(len(embeddings) * 0.8)
-
-            train_embeddings = embeddings[:split_point]
-            test_embeddings = embeddings[split_point:]
-
-            train_labels = labels[:split_point]
-            test_labels = labels[split_point:]
-
-            train_baseline = baselines[:split_point]
-            test_baseline = baselines[split_point:]
-
-            full_embedding_list += train_embeddings
-            full_label_list += train_labels
-            full_baseline_list += train_baseline
-
-            test_embeddings_by_year[year] = test_embeddings
-            test_labels_by_year[year] = test_labels
-            test_baseline_by_year[year] = test_baseline
-
-            test_counts_by_year[year] = len(test_labels)
-
-            # Get the test counts for the last fold
-            if i == 4:
-                test_counts_overall += len(test_labels)
-
-        if dtype == 'single':
-            model = LinearRegression()
-            model.fit(full_embedding_list, full_label_list)
-        elif dtype == 'pair':
-            model = LogisticRegression(max_iter=10000)
-            model.fit(full_embedding_list, full_label_list)
-
-        if baseline is not None:
-
-            if dtype == 'single':
-                baseline_model = LinearRegression()
-                baseline_model.fit(full_baseline_list, full_label_list)
-            if dtype == 'pair':
-                baseline_model = LogisticRegression(max_iter=10000)
-                baseline_model.fit(full_baseline_list, full_label_list)
-
-        for year in years:
-            score = model.score(test_embeddings_by_year[year], test_labels_by_year[year])
-            scores_by_year[year].append(score)
-
-            if baseline is not None:
-                score = baseline_model.score(test_baseline_by_year[year], test_labels_by_year[year])
-                baseline_scores_by_year[year].append(score)
-
-    for year in years:
-        r2 = np.mean(scores_by_year[year])
-        return_dict[year] = r2
-
-        if baseline is not None:
-            r2 = np.mean(baseline_scores_by_year[year])
-            baseline_return_dict[year] = r2
-
-    test_counts_by_year['OVERALL'] = test_counts_overall
-
-    # Return more if baseline was provided
-    if baseline is not None:
-        return return_dict, test_counts_by_year, baseline_return_dict
-    else:
-        return return_dict, test_counts_by_year
-
-########################################################################################################################
-def one_model_per_year_variable_prediction(model, embedding_dict, variable_dict, years, dtype="single", baseline=None):
-    logging.debug("dtype is %s", dtype)
-    logging.debug("baseline is None is %s", baseline is None)
-    return_dict = {}
-    baseline_return_dict = {}
-
-    embeddings_by_year = {}
-    baseline_by_year = {}
-    labels_by_year = {}
-    test_counts_by_year = {}
-
-    scores_by_year = {}
-    baseline_scores_by_year = {}
-
-    for year in years:
-
-        logging.debug("year is: %s", year)
-        test_counts_by_year[year] = 0
-
-        if year not in embeddings_by_year:
-            embeddings_by_year[year] = []
-            labels_by_year[year] = []
-            baseline_by_year[year] = []
-
-        scores_by_year[year] = []
-        baseline_scores_by_year[year] = []
-
-        if dtype == "single":
-
-            for person in variable_dict[year]:
-                # Get the players with a valid variable for this year
-                if person not in embedding_dict:
-                    continue
-
-                if baseline is not None and person not in baseline:
-                    continue
-
-                embedding = embedding_dict[person]
-                value = variable_dict[year][person]
-
-                # If called with a baseline dict, append the values to the end of the embedding
-                if baseline is not None:
-                    baseline_values = baseline[person]
-                    extended_embedding = embedding + baseline_values
-
-                    baseline_by_year[year].append(baseline_values)
-
-                    embeddings_by_year[year].append(extended_embedding)
-                else:
-                    embeddings_by_year[year].append(embedding)
-
-                labels_by_year[year].append(value)
-
-        if dtype == 'pair':
-
-            for pair in variable_dict[year]:
-                person = pair[0]
-                partner = pair[1]
-
-                if person not in embedding_dict or partner not in embedding_dict:
-                    continue
-
-                if baseline is not None:
-                    if person not in baseline or partner not in baseline:
-                        continue
-
-                embedding_1 = embedding_dict[person]
-                embedding_2 = embedding_dict[partner]
-
-                if baseline is not None:
-                    baseline_values_1 = baseline[person]
-                    baseline_values_2 = baseline[partner]
-                    assert len(baseline_values_1) == len(baseline_values_2)
-
-                    extended_embedding_1 = embedding_1 + baseline_values_1
-                    extended_embedding_2 = embedding_2 + baseline_values_2
-                    assert len(extended_embedding_1) == len(extended_embedding_2)
-
-                    baseline_by_year[year].append(baseline_values_1 + baseline_values_2)
-                    embedding = np.concatenate((extended_embedding_1, extended_embedding_2), axis=0)
-                else:
-                    embedding = np.concatenate((embedding_1, embedding_2), axis=0)
-
-                label = variable_dict[year][pair]
-
-                embeddings_by_year[year].append(embedding)
-                labels_by_year[year].append(label)
-
-        # Clone a new model for this year
-        yearly_model = clone(model)
-
-        scores = cross_val_score(yearly_model, embeddings_by_year[year], labels_by_year[year], cv=5, n_jobs=1)
-        yearly_score = scores.mean()
-        return_dict[year] = yearly_score
-
-        if baseline is not None:
-
-            # Clone a new baseline model for this year
-            baseline_model = clone(model)
-
-            scores = cross_val_score(baseline_model, baseline_by_year[year], labels_by_year[year], cv=5, n_jobs=1)
-            yearly_baseline_score = scores.mean()
-            baseline_return_dict[year] = yearly_baseline_score
-
-    # Return more if baseline was provided
-    if baseline is not None:
-        return return_dict, test_counts_by_year, baseline_return_dict
-    else:
-        return return_dict, test_counts_by_year
-
-########################################################################################################################
-def weighted_footrule(list1, list2):
-    # Compute a distance between two lists of equal length.
-    # The returned PHI is between 0 and 1, where the lists are identical if
-    # PHI = 0 and are completely disjoint if PHI = 1.
-    # Author: Samuel D. Relton, June 2015.
-    # Reference: Amy N. Langville and Carl D. Meyer, Who's #1? The Science of Rating and
-    # Ranking, Princeton University Press, 2012. Page 209.
-
-    k = len(list1)
-    phi = 0
-    denom = sum(1 / (1 + i) for i in range(k))
-    x = (k - 4 * (k // 2) + 2 * (k + 1) * sum(1 / (1 + i) for i in range(k // 2))) / denom
-    unique_items = list(set(list1) | set(list2))
-
-    for item in unique_items:
-        if item in list1 and item in list2:
-            pos1 = list1.index(item) + 1
-            pos2 = list2.index(item) + 1
-            phi += abs(pos1 - pos2) / min(pos1, pos2)
-        elif item in list1:
-            pos1 = list1.index(item) + 1
-            phi += abs(pos1 - x) / min(pos1, x)
-        else:
-            pos2 = list2.index(item) + 1
-            phi += abs(pos2 - x) / min(pos2, x)
-
-    phi /= (-2 * k + 2 * x * denom)
-    return phi
-
-
-def embedding_rank_comparison(embedding_dict_1, embedding_dict_2, top_k=50, methods=['intersection', 'spearman']):
-    results = {}
-
-    # Get the top k nearest neighbors for the first embedding set
-    nn_dict_1 = get_nearest_neighbor_e2e(corpus_embs_dict=embedding_dict_1,
-                                         query_embs_dict=embedding_dict_1,
-                                         check_pids=None,
-                                         top_k=top_k,
-                                         ignore_self=True,
-                                         return_index=False)
-
-    nn_data_1 = nn_dict_1['result']
-
-    # Get the top k nearest neighbors for the second embedding set
-    nn_dict_2 = get_nearest_neighbor_e2e(corpus_embs_dict=embedding_dict_2,
-                                         query_embs_dict=embedding_dict_2,
-                                         check_pids=None,
-                                         top_k=top_k,
-                                         ignore_self=True,
-                                         return_index=False)
-
-    nn_data_2 = nn_dict_2['result']
-
-    # Get the intersected user set
-    user_set_1 = set(nn_data_1.keys())
-    user_set_2 = set(nn_data_2.keys())
-    user_set = user_set_1.intersection(user_set_2)
-
-    if 'intersection' in methods:
-
-        similarities = []
-
-        for person in user_set:
-            person_results_1 = nn_data_1[person]
-            person_results_2 = nn_data_2[person]
-
-            top_k_1 = set()
-            for result in person_results_1:
-                other = result['pid']
-                top_k_1.add(other)
-
-            top_k_2 = set()
-            for result in person_results_2:
-                other = result['pid']
-                top_k_2.add(other)
-
-            intersect = top_k_1.intersection(top_k_2)
-
-            proportion_similar = len(intersect) / len(top_k_1)
-            similarities.append(proportion_similar)
-
-        results['intersection'] = np.mean(similarities)
-
-    if 'spearman' in methods:
-
-        similarities = []
-
-        for person in user_set:
-            person_results_1 = nn_data_1[person]
-            person_results_2 = nn_data_2[person]
-
-            top_k_1 = []
-            for result in person_results_1:
-                other = result['pid']
-                top_k_1.append(other)
-
-            top_k_2 = []
-            for result in person_results_2:
-                other = result['pid']
-                top_k_2.append(other)
-
-            score = weighted_footrule(top_k_1, top_k_2)
-
-            similarities.append(score)
-
-        results['spearman'] = np.mean(similarities)
-
-    return results
-
-
-########################################################################################################################
-
-def get_distance(person, partner, distance_matrix, embedding_dict, person_embedding):
-    distance = None
-    if person in distance_matrix:
-        if partner in distance_matrix[person]:
-            distance = distance_matrix[person][partner]
-
-    if partner in distance_matrix:
-        if person in distance_matrix[partner]:
-            distance = distance_matrix[partner][person]
-
-    if distance is None:
-        partner_embedding = embedding_dict[partner]
-        distance = util.cos_sim(person_embedding, partner_embedding).numpy()[0][0]
-        if person not in distance_matrix:
-            distance_matrix[person] = {}
-        distance_matrix[person][partner] = distance
-
-    return distance
-
-    # --------------------------------------------------------------------------------------------------------#
-
-
-def get_marriage_rank_by_year(embedding_dict, distance_matrix, dtype="marriage"):
-    if dtype == 'marriage':
-        with open("data/processed/marriages_by_year.pkl", "rb") as pkl_file:
-            marriage_data = dict(pickle.load(pkl_file))
-
-    elif dtype == 'partnership':
-        with open("data/processed/partnerships_by_year.pkl", "rb") as pkl_file:
-            marriage_data = dict(pickle.load(pkl_file))
-
-    full_user_set = set(embedding_dict.keys())
-    # reduced_user_set = set(random.sample(list(embedding_dict.keys()), 1000000))
-
-    with open("data/processed/id_to_gender_map.pkl", "rb") as pkl_file:
-        gender_map = dict(pickle.load(pkl_file))
-
-    with open("data/processed/full_male_list.pkl", "rb") as pkl_file:
-        full_male_list = list(pickle.load(pkl_file))
-
-    # Reduce the male list to only those we have embeddings for
-    reduced_male_set = set(full_male_list).intersection(full_user_set)
-    reduced_male_list = list(reduced_male_set)
-    assert len(reduced_male_list) > 0
-
-    with open("data/processed/full_female_list.pkl", "rb") as pkl_file:
-        full_female_list = list(pickle.load(pkl_file))
-
-    # Reduce the female list to only those we have embeddings for
-    reduced_female_set = set(full_female_list).intersection(full_user_set)
-    reduced_female_list = list(reduced_female_set)
-    assert len(reduced_female_list) > 0
-
-    yearly_rank_averages = {}
-    yearly_test_counts = {}
-    overall_ranks = []
-
-    # Object for randomly sampling
-    rng = np.random.default_rng()
-
-    years = len(marriage_data)
-    max_marriages_per_year = np.max([len(marriage_data[year]) for year in marriage_data])
-
-    male_sample = rng.choice(reduced_male_list, size=(years, max_marriages_per_year, 101), replace=True)
-    female_sample = rng.choice(reduced_female_list, size=(years, max_marriages_per_year, 101), replace=True)
-
-    for year_idx, year in enumerate(marriage_data):
-
-        partner_ranks = []
-
-        yearly_data = marriage_data[year]
-        yearly_test_counts[int(year)] = 0
-
-        for person_idx, person in enumerate(yearly_data):
-
-            if person not in full_user_set:
-                continue
-
-            # For each person take their real partner and 100 unique randos of the same gender
-            partner = yearly_data[person]
-
-            if partner not in full_user_set:
-                continue
-
-            person_embedding = embedding_dict[person]
-            distance = get_distance(person, partner, distance_matrix, embedding_dict, person_embedding)
-
-            partner_distance = distance
-            partner_rank = 1
-
-            gender = gender_map[partner]
-
-            if gender == 1:
-                sample = list(male_sample[year_idx][person_idx])
-            if gender == 2:
-                sample = list(female_sample[year_idx][person_idx])
-
-            if person in sample:
-                sample.remove(person)
-            else:
-                sample.pop()
-
-            for other in sample:
-                distance = get_distance(person, other, distance_matrix, embedding_dict, person_embedding)
-                if distance > partner_distance:
-                    partner_rank += 1
-
-            yearly_test_counts[int(year)] += 1
-            partner_ranks.append(partner_rank)
-            overall_ranks.append(partner_rank)
-
-        # print(partner_ranks, flush=True)
-        yearly_rank_averages[int(year)] = np.mean(partner_ranks)
-
-    yearly_rank_averages['OVERALL'] = np.mean(overall_ranks)
-    yearly_test_counts['OVERALL'] = np.sum(list(yearly_test_counts.values()))
-
-    return yearly_rank_averages, yearly_test_counts
-
-
-########################################################################################################################################################################################
-
-def yearly_probability_prediction(embedding_dict, variable_dict, years, baseline=None, baseline_descriptor=None):
-    return_dict = {}
-
-    embeddings_by_year = {}
-    labels_by_year = {}
-
-    full_embedding_list = []
-    full_label_list = []
-
-    model = LinearRegression()
-
-    max_year = max(years)
-    min_year = min(years)
-
-    max_difference = np.abs(max_year - min_year)
-
-    for year in years:
-
-        if year not in embeddings_by_year:
-
-            embeddings_by_year[year] = []
-            labels_by_year[year] = []
-
-            for person in variable_dict[year]:
-                # Get the players with a valid variable for this year
-                if person not in embedding_dict:
-                    continue
-
-                embedding = embedding_dict[person]
-                value = variable_dict[year][person]
-
-                yearly_difference = np.abs(year - min_year)
-                normal_year = yearly_difference / max_difference
-                embedding.append(normal_year)
-
-                embeddings_by_year[year].append(embedding)
-                labels_by_year[year].append(value)
-
-                full_embedding_list.append(embedding)
-                full_label_list.append(value)
-
-    combined = list(zip(full_embedding_list, full_label_list))
-    random.shuffle(combined)
-    full_embedding_list, full_label_list = zip(*combined)
-    full_embedding_list = list(full_embedding_list)
-    full_label_list = list(full_label_list)
-
-    split_point = int(len(full_label_list) * 0.8)
-
-    training_embeddings = full_embedding_list[:split_point]
-    test_embeddings = full_embedding_list[split_point:]
-
-    training_labels = full_label_list[:split_point]
-    test_labels = full_label_list[split_point:]
-
-    model.fit(training_embeddings, training_labels)
-
-    predictions = model.predict(test_embeddings)
-
-    dead_probabilities = []
-    alive_probabilities = []
-
-    for i in range(len(test_labels)):
-        if test_labels[i] == 1:
-            alive_probabilities.append(predictions[i])
-        elif test_labels[i] == 0:
-            dead_probabilities.append(predictions[i])
-
-    difference = np.mean(dead_probabilities) - np.mean(alive_probabilities)
-    return_dict['OVERALL'] = difference
-
-    # Now do separate tests for each year
-    full_embedding_list = []
-    full_label_list = []
-
-    test_embeddings_per_year = {}
-    test_labels_per_year = {}
-
-    for year in years:
-        # print(year, len(embeddings_by_year[year]), flush=True)
-        embeddings = embeddings_by_year[year]
-        labels = labels_by_year[year]
-
-        combined = list(zip(embeddings, labels))
-        random.shuffle(combined)
-        embeddings, labels = zip(*combined)
-
-        embeddings = list(embeddings)
-        labels = list(labels)
-
-        split_point = int(len(embeddings) * 0.8)
-
-        train_embeddings = embeddings[:split_point]
-        test_embeddings = embeddings[split_point:]
-
-        train_labels = labels[:split_point]
-        test_labels = labels[split_point:]
-
-        full_embedding_list += train_embeddings
-        full_label_list += train_labels
-
-        test_embeddings_per_year[year] = test_embeddings
-        test_labels_per_year[year] = test_labels
-        # print(year, len(test_embeddings_per_year[year]), flush=True)
-
-    model = LinearRegression()
-    model.fit(full_embedding_list, full_label_list)
-
-    for year in years:
-        test_embeddings = test_embeddings_per_year[year]
-        test_labels = test_labels_per_year[year]
-
-        predictions = model.predict(test_embeddings)
-
-        dead_probabilities = []
-        alive_probabilities = []
-
-        for i in range(len(test_labels)):
-            if test_labels[i] == 1:
-                dead_probabilities.append(predictions[i])
-            elif test_labels[i] == 0:
-                alive_probabilities.append(predictions[i])
-            else:
-                assert test_labels[i] in {0, 1}
-
-        # print(year, len(dead_probabilities), len(alive_probabilities), flush=True)
-        # print(alive_probabilities, flush=True)
-
-        if len(dead_probabilities) == 0:
-            difference = 'NO'
-        else:
-            difference = np.mean(dead_probabilities) - np.mean(alive_probabilities)
-        return_dict[year] = difference
-
-    return return_dict
-
-
-########################################################################################################################
-
-def print_output_table(pdf, years, results, highlight=True, reverse=False):
-    x_offset = 10
-    y_offset = 10
-
-    pdf.set_font('Arial', '', 8)
-
-    plot_height = 100
-    header_height = 20
-
-    # A4 dimensions in mm
-    max_width = 210
-    max_height = 297
-
-    # 1. Reformat data into rows
-    data = []
-    max_indices = []
-    min_indices = []
-
-    years.sort()
-
-    for i, year in enumerate(years):
-
-        max_value = 0.0
-        max_index = None
-
-        min_value = np.inf
-        min_index = None
-
-        row = [year]
-
-        for j, emb_type in enumerate(results):
-
-            value = results[emb_type][year]
-
-            if not isinstance(value, str):
-
-                row.append(str(np.round(value, decimals=3)))
-
-                if value > max_value:
-                    max_value = value
-                    max_index = j + 1
-
-                if value < min_value:
-                    min_value = value
-                    min_index = j + 1
-
-            else:
-                row.append(value)
-
-        data.append(row)
-        max_indices.append(max_index)
-        min_indices.append(min_index)
-
-    overall_row = ['OVERALL']
-    for emb_type in results:
-        overall_row.append(np.round(results[emb_type]['OVERALL'], decimals=3))
-
-    data.append(overall_row)
-    max_indices.append(np.argmax(overall_row[1:]) + 1)
-    min_indices.append(np.argmin(overall_row[1:]) + 1)
-
-    # 2. Print the table
-    line_height = pdf.font_size * 2.5
-    epw = max_width - 20
-    col_width = epw / (len(results) + 1)
-
-    header_row = [" "] + list(results.keys())
-
-    # Print header row
-    pdf.set_font('', style='BI')
-    for datum in header_row:
-        pdf.cell(w=col_width, h=line_height, txt=datum, border=1, align='C')
-    pdf.ln(line_height)
-
-    # Print other rows
-    for i, row in enumerate(data):
-        # print(row, flush=True)
-
-        for j, datum in enumerate(row):
-            if j == 0:
-                pdf.set_font('', style='BI')
-            elif highlight and not reverse and j == max_indices[i]:
-                pdf.set_font('', style='B')
-            elif highlight and reverse and j == min_indices[i]:
-                pdf.set_font('', style='B')
-            else:
-                pdf.set_font('', style='')
-            pdf.cell(w=col_width, h=line_height, txt=str(datum), border=1, align='C')
-
-        pdf.ln(line_height)
-
-    return pdf
-
-#########################################################################################################################################################
-=======
-from scipy.spatial import distance as dst
-from sklearn.linear_model import LinearRegression, LogisticRegression
-from sklearn.tree import DecisionTreeRegressor, DecisionTreeClassifier
-from sklearn.model_selection import cross_val_score
-from torch import Tensor
-from sentence_transformers import util
-import matplotlib.pyplot as plt
-import pickle
-import pandas as pd
-import numpy as np
-import random
-import csv
-import json
-import h5py
-import logging
-from nearest_neighbor import build_index, get_nearest_neighbor_e2e
-
-# Tree Parameters
-max_depth = 100
-
-
-# Computes/Loads any values that are used to evaluate all embedding sets, such as income at age 30 or marriage
-def precompute_global(var_type, years):
-    """
-    Load data necessary to evaluate all embedding sets.
-
-    Args:
-    years (list): Subset the data to years that are present both in the data in this list.
-    var_type (str): Target variable, either of 'income', 'marriage', or 'death'.
-
-    Returns:
-    A single or a tuple of data objects, depending on the `var_type`.
-    """
-
-    # Get dict of income at age 30, organized by year and RINPERSOONNUM
-    if var_type == 'income':
-        with open("data/processed/income_baseline_dict_by_year.pkl", 'rb') as pkl_file:
-            data = dict(pickle.load(pkl_file))
-
-        return data
-
-    # -----------------------------------------------------------------------------------------------------------------#
-    # Get dict of marriage, organized by event year and subindexed by RINPERSOONNUM
-    if var_type == 'marriage':
-        with open("data/processed/marriages_by_year.pkl", "rb") as pkl_file:
-            marriage_data = dict(pickle.load(pkl_file))
-
-        with open("data/processed/partnerships_by_year.pkl", "rb") as pkl_file:
-            partnership_data = dict(pickle.load(pkl_file))
-
-        with open("data/processed/id_to_gender_map.pkl", "rb") as pkl_file:
-            gender_map = dict(pickle.load(pkl_file))
-
-        with open("data/processed/full_male_list.pkl", "rb") as pkl_file:
-            full_male_list = list(pickle.load(pkl_file))
-
-        with open("data/processed/full_female_list.pkl", "rb") as pkl_file:
-            full_female_list = list(pickle.load(pkl_file))
-
-        marriage_data_by_year = {}
-        partnership_data_by_year = {}
-
-        seen_marriages = set()
-        seen_partnerships = set()
-
-        marriage_years = [int(x) for x in list(marriage_data.keys())]
-        marriage_years = [str(x) for x in np.intersect1d(marriage_years, years)]
-
-        for year in marriage_years:
-            marriage_data_by_year[int(year)] = {}
-            partnership_data_by_year[int(year)] = {}
-
-            relevant_marriages = marriage_data[year]
-            relevant_partnerships = partnership_data[year]
-
-            for person in relevant_marriages:
-                partner = relevant_marriages[person]
-
-                if person in seen_marriages or partner in seen_marriages:
-                    continue
-
-                seen_marriages.add(person)
-                seen_marriages.add(partner)
-
-                real_pair = (person, partner)
-
-                partner_gender = gender_map[partner]
-
-                if partner_gender == 1:
-                    partner_list = full_male_list
-                else:
-                    partner_list = full_female_list
-
-                fake_partner = random.choice(partner_list)
-
-                fake_pair = (person, fake_partner)
-
-                marriage_data_by_year[int(year)][real_pair] = 1
-                marriage_data_by_year[int(year)][fake_pair] = 0
-
-            for person in relevant_partnerships:
-                partner = relevant_partnerships[person]
-
-                if person in seen_partnerships or partner in seen_partnerships:
-                    continue
-
-                seen_partnerships.add(person)
-                seen_partnerships.add(partner)
-
-                real_pair = (person, partner)
-
-                partner_gender = gender_map[partner]
-
-                if partner_gender == 1:
-                    partner_list = full_male_list
-                else:
-                    partner_list = full_female_list
-
-                fake_partner = random.choice(partner_list)
-
-                fake_pair = (person, fake_partner)
-
-                partnership_data_by_year[int(year)][real_pair] = 1
-                partnership_data_by_year[int(year)][fake_pair] = 0
-
-        return marriage_data_by_year, partnership_data_by_year
-
-    # ------------------------------------------------------------------------------------------------------------------#
-    if var_type == 'death':
-
-        with open("/gpfs/ostor/ossc9424/homedir/Life_Course_Evaluation/data/processed/death_years_by_person.pkl",
-                  'rb') as pkl_file:
-            death_years_by_person = dict(pickle.load(pkl_file))
-
-        full_person_set = set(death_years_by_person.keys())
-
-        deaths_by_year = {}
-        death_count_by_year = {}
-
-        for year in np.intersect1d(years, list(deaths_by_year.values())):
-            deaths_by_year[year] = {}
-            death_count_by_year[year] = 0
-
-            for person in full_person_set:
-                if year == death_years_by_person[person]:
-                    deaths_by_year[year][person] = 1
-                    death_count_by_year[year] += 1
-                else:
-                    deaths_by_year[year][person] = 0
-
-        # for year in death_count_by_year:
-        #    print(year, death_count_by_year[year], flush=True)
-
-        return deaths_by_year
-
-
-########################################################################################################################
-# Computes/Loads any values that are used in multiple steps to evaluate a single embedding set, such as distance matrices
 def precompute_local(embedding_set, nested_query_keys=None, only_embedding=False, sample_size=-1, embedding_size=-1):
     """Load and compute values that are used in multiple steps to evaluate a single embedding set,
     such as distance matrices.
@@ -2444,7 +932,7 @@
         return return_dict, test_counts_by_year
 
 ########################################################################################################################
-def tree_variable_prediction(embedding_dict, variable_dict, years, dtype="single", baseline=None):
+def one_model_per_year_variable_prediction(model, embedding_dict, variable_dict, years, dtype="single", baseline=None):
     logging.debug("dtype is %s", dtype)
     logging.debug("baseline is None is %s", baseline is None)
     return_dict = {}
@@ -2455,11 +943,8 @@
     labels_by_year = {}
     test_counts_by_year = {}
 
-    full_baseline_list = []
-    full_embedding_list = []
-    full_label_list = []
-
-    test_counts_overall = 0
+    scores_by_year = {}
+    baseline_scores_by_year = {}
 
     for year in years:
 
@@ -2471,9 +956,10 @@
             labels_by_year[year] = []
             baseline_by_year[year] = []
 
+        scores_by_year[year] = []
+        baseline_scores_by_year[year] = []
+
         if dtype == "single":
-
-            model = DecisionTreeRegressor(max_depth=max_depth)
 
             for person in variable_dict[year]:
                 # Get the players with a valid variable for this year
@@ -2492,20 +978,14 @@
                     extended_embedding = embedding + baseline_values
 
                     baseline_by_year[year].append(baseline_values)
-                    full_baseline_list.append(baseline_values)
 
                     embeddings_by_year[year].append(extended_embedding)
-                    full_embedding_list.append(extended_embedding)
                 else:
                     embeddings_by_year[year].append(embedding)
-                    full_embedding_list.append(embedding)
 
                 labels_by_year[year].append(value)
-                full_label_list.append(value)
 
         if dtype == 'pair':
-
-            model = DecisionTreeClassifier(max_depth=max_depth)
 
             for pair in variable_dict[year]:
                 person = pair[0]
@@ -2531,7 +1011,6 @@
                     assert len(extended_embedding_1) == len(extended_embedding_2)
 
                     baseline_by_year[year].append(baseline_values_1 + baseline_values_2)
-                    full_baseline_list.append(baseline_values_1 + baseline_values_2)
                     embedding = np.concatenate((extended_embedding_1, extended_embedding_2), axis=0)
                 else:
                     embedding = np.concatenate((embedding_1, embedding_2), axis=0)
@@ -2541,129 +1020,27 @@
                 embeddings_by_year[year].append(embedding)
                 labels_by_year[year].append(label)
 
-                full_embedding_list.append(embedding)
-                full_label_list.append(label)
-
-    if len(full_embedding_list) < 5 or len(full_label_list) < 5 or len(set(full_label_list)) < 2:
-        print("Not enough samples or classes! Aborting", flush=True)
-        return None, None, None
-
-    scores = cross_val_score(model, full_embedding_list, full_label_list, cv=5, n_jobs=1)
-    overall_r2 = scores.mean()
-    return_dict['OVERALL'] = overall_r2
-
-    if baseline is not None:
-        if dtype == 'single':
-            baseline_model = DecisionTreeRegressor(max_depth=max_depth)
-        elif dtype == 'pair':
-            baseline_model = DecisionTreeClassifier(max_depth=max_depth)
-
-        scores = cross_val_score(baseline_model, full_baseline_list, full_label_list, cv=5, n_jobs=1)
-        baseline_overall = scores.mean()
-        baseline_return_dict['OVERALL'] = baseline_overall
-
-    # Now do cross validation for each year
-    scores_by_year = {}
-    baseline_scores_by_year = {}
-    for year in years:
-        scores_by_year[year] = []
-        baseline_scores_by_year[year] = []
-
-    for i in range(5):
-
-        full_embedding_list = []
-        full_label_list = []
-        full_baseline_list = []
-
-        test_embeddings_by_year = {}
-        test_labels_by_year = {}
-        test_baseline_by_year = {}
-
-        for year in years:
-            embeddings = embeddings_by_year[year]
-            labels = labels_by_year[year]
-            baselines = baseline_by_year[year]
-
-            if baseline is not None:
-                combined = list(zip(embeddings, labels, baselines))
-                random.shuffle(combined)
-                embeddings, labels, baselines = zip(*combined)
-
-            else:
-                combined = list(zip(embeddings, labels))
-                random.shuffle(combined)
-                embeddings, labels = zip(*combined)
-
-            embeddings = list(embeddings)
-            labels = list(labels)
-            baselines = list(baselines)
-
-            split_point = int(len(embeddings) * 0.8)
-
-            train_embeddings = embeddings[:split_point]
-            test_embeddings = embeddings[split_point:]
-
-            train_labels = labels[:split_point]
-            test_labels = labels[split_point:]
-
-            train_baseline = baselines[:split_point]
-            test_baseline = baselines[split_point:]
-
-            full_embedding_list += train_embeddings
-            full_label_list += train_labels
-            full_baseline_list += train_baseline
-
-            test_embeddings_by_year[year] = test_embeddings
-            test_labels_by_year[year] = test_labels
-            test_baseline_by_year[year] = test_baseline
-
-            test_counts_by_year[year] = len(test_labels)
-
-            # Get the test counts for the last fold
-            if i == 4:
-                test_counts_overall += len(test_labels)
-
-        if dtype == 'single':
-            model = LinearRegression()
-            model.fit(full_embedding_list, full_label_list)
-        elif dtype == 'pair':
-            model = LogisticRegression(max_iter=10000)
-            model.fit(full_embedding_list, full_label_list)
+        # Clone a new model for this year
+        yearly_model = clone(model)
+
+        scores = cross_val_score(yearly_model, embeddings_by_year[year], labels_by_year[year], cv=5, n_jobs=1)
+        yearly_score = scores.mean()
+        return_dict[year] = yearly_score
 
         if baseline is not None:
 
-            if dtype == 'single':
-                baseline_model = DecisionTreeRegressor(max_depth=max_depth)
-                baseline_model.fit(full_baseline_list, full_label_list)
-            if dtype == 'pair':
-                baseline_model = DecisionTreeClassifier(max_depth=max_depth)
-                baseline_model.fit(full_baseline_list, full_label_list)
-
-        for year in years:
-            score = model.score(test_embeddings_by_year[year], test_labels_by_year[year])
-            scores_by_year[year].append(score)
-
-            if baseline is not None:
-                score = baseline_model.score(test_baseline_by_year[year], test_labels_by_year[year])
-                baseline_scores_by_year[year].append(score)
-
-    for year in years:
-        r2 = np.mean(scores_by_year[year])
-        return_dict[year] = r2
-
-        if baseline is not None:
-            r2 = np.mean(baseline_scores_by_year[year])
-            baseline_return_dict[year] = r2
-
-    test_counts_by_year['OVERALL'] = test_counts_overall
+            # Clone a new baseline model for this year
+            baseline_model = clone(model)
+
+            scores = cross_val_score(baseline_model, baseline_by_year[year], labels_by_year[year], cv=5, n_jobs=1)
+            yearly_baseline_score = scores.mean()
+            baseline_return_dict[year] = yearly_baseline_score
 
     # Return more if baseline was provided
     if baseline is not None:
         return return_dict, test_counts_by_year, baseline_return_dict
     else:
         return return_dict, test_counts_by_year
-
-
 
 ########################################################################################################################
 def weighted_footrule(list1, list2):
@@ -3130,7 +1507,4 @@
 
         pdf.ln(line_height)
 
-    return pdf
-
-#########################################################################################################################################################
->>>>>>> 80ca23ef
+    return pdf