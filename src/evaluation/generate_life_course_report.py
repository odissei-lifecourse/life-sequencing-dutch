--- conflicted
+++ resolved
@@ -154,12 +154,6 @@
                 )
 
             embeddings_per_task[task] = embedding_dict
-<<<<<<< HEAD
-=======
-
-        # embedding_dict = report_utils.precompute_local(emb, only_embedding=True)
-        # distance_matrix = {}
->>>>>>> 80ca23ef
 
         root = emb['root']
         url = emb['url']
@@ -198,22 +192,12 @@
             for j in range(i + 1, len(embedding_sets)):
                 emb_2 = embedding_sets[j]
                 embedding_dict_2 = report_utils.precompute_local(
-<<<<<<< HEAD
-                    emb_2,
-                    nested_query_keys=embedding_map[REFERENCE_TASK],
-                    only_embedding=True,
-                    sample_size=args.sample,
-                    embedding_size=args.embedding_size
-                )
-
-=======
+
                     emb_2, 
                     nested_query_keys=embedding_map[REFERENCE_TASK],
                     only_embedding=True, 
                     sample_size=args.sample, 
                     embedding_size=args.embedding_size
-                )
->>>>>>> 80ca23ef
                 name_2 = emb_2['name']
 
                 results_10 = report_utils.embedding_rank_comparison(embedding_dict, embedding_dict_2, top_k=10,
@@ -277,12 +261,8 @@
         if 3 in report_parts:
 
             section_start = time.time()
-<<<<<<< HEAD
-            embedding_dict = embedding_map[REFERENCE_TASK]
-
-=======
             embeding_dict = embeddings_per_task["income"]
->>>>>>> 80ca23ef
+                  
             result_dict, test_counts_by_year = report_utils.linear_variable_prediction(embedding_dict, income_by_year,
                                                                                        years,
                                                                                        dtype='single')
@@ -322,12 +302,8 @@
         if 5.1 in report_parts:
 
             section_start = time.time()
-<<<<<<< HEAD
-            embedding_dict = embedding_map[REFERENCE_TASK]
-
-=======
             embeding_dict = embeddings_per_task["marriage"]
->>>>>>> 80ca23ef
+
             result_dict, test_counts_by_year = report_utils.linear_variable_prediction(embedding_dict,
                                                                                        marriages_by_year,
                                                                                        years,
@@ -358,12 +334,8 @@
         ##################################################################################################################################################################################################
         if 5.2 in report_parts:
             section_start = time.time()
-<<<<<<< HEAD
-            embedding_dict = embedding_map[REFERENCE_TASK]
-
-=======
             embeding_dict = embeddings_per_task["marriage_rank"]
->>>>>>> 80ca23ef
+
             marriage_ranks_by_year, test_counts_by_year = report_utils.get_marriage_rank_by_year(embedding_dict,
                                                                                                  distance_matrix,
                                                                                                  dtype='marriage')
@@ -376,11 +348,8 @@
 
         # 6.1 - Generate Partnership Pair Predictions
         ##################################################################################################################################################################################################
-<<<<<<< HEAD
-        if 6.1 in report_parts:
-=======
         if 6.1 in report_parts: 
->>>>>>> 80ca23ef
+
             raise NotImplementedError("Code not updated to new embedding subsets")
             section_start = time.time()
 
@@ -410,11 +379,7 @@
 
         # 6.2 - Generate Partnership Partner Rank Predictions
         ##################################################################################################################################################################################################
-<<<<<<< HEAD
-        if 6.2 in report_parts:
-=======
         if 6.2 in report_parts:  
->>>>>>> 80ca23ef
             raise NotImplementedError("Code not updated to new embedding subsets")
             section_start = time.time()
 
@@ -430,11 +395,8 @@
 
         # 7 - Generate Highest Education Level Results
         ##########################################################################################################################################################################################
-<<<<<<< HEAD
-        if 7 in report_parts:
-=======
         if 7 in report_parts:  
->>>>>>> 80ca23ef
+
             raise NotImplementedError("Code not updated to new embedding subsets")
             section_start = time.time()
 
@@ -444,11 +406,8 @@
 
         # 8 - Generate Death Predictions
         ######################################################################################################################################################################################
-<<<<<<< HEAD
-        if 8 in report_parts:
-=======
         if 8 in report_parts: 
->>>>>>> 80ca23ef
+
             raise NotImplementedError("Code not updated to new embedding subsets")
             section_start = time.time()
 
