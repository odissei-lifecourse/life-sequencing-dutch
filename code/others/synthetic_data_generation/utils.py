import numpy as np 


def check_column_names(column_names, names_to_check):
    "Check if a colum name matches exactly, or on a substring, the names to check."
    for column_name in column_names:
        for name in names_to_check:
            if name in column_name:
                return True
    return False


def subsample_from_ids(df, id_col="RINPERSOON", frac=0.1):
<<<<<<< HEAD
  """Draw random subsample from dataframe where there are multiple rows
  for `id_col`, but for a given sampled key, all rows should be returned.
=======
  """Draw all rows from a random sample of record ids.
>>>>>>> 2097e20e

  Args:
    df (pd.DataFrame): dataframe to sample from. 
    id_col (str): column with the identifier. 
    frac (float): Sampling fraction of RINPERSOON records.  
  """
  assert frac > 0 and frac < 1, "frac needs to be between 0 and 1"
  ids = df[id_col].unique()
  n_ids = len(list(ids))
  rng = np.random.default_rng(1234)
  sampled_ids = rng.choice(a=ids, size=int(n_ids*frac), replace=False)
  mask = df[id_col].isin(sampled_ids)
  return df.loc[mask, :]
<|MERGE_RESOLUTION|>--- conflicted
+++ resolved
@@ -11,12 +11,7 @@
 
 
 def subsample_from_ids(df, id_col="RINPERSOON", frac=0.1):
-<<<<<<< HEAD
-  """Draw random subsample from dataframe where there are multiple rows
-  for `id_col`, but for a given sampled key, all rows should be returned.
-=======
   """Draw all rows from a random sample of record ids.
->>>>>>> 2097e20e
 
   Args:
     df (pd.DataFrame): dataframe to sample from. 
